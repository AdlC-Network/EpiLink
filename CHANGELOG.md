--- conflicted
+++ resolved
@@ -6,7 +6,6 @@
 
 ## [Unreleased] (0.7)
 
-<<<<<<< HEAD
 ### Added
 
 * Added new `httpGet` utility functions ([#241](https://github.com/EpiLink/EpiLink/pull/241))
@@ -17,7 +16,7 @@
   * The `roles` in the Discord config have been deleted
   * A new `requires` field should be configured for each server instead 
 * `httpGet` utility functions now have eager authentication on by default ([#241](https://github.com/EpiLink/EpiLink/pull/241))
-=======
+
 ## [0.6.2] - 2021-04-14
 
 ### Changed
@@ -35,7 +34,6 @@
 * Fixed an issue where Logback would cause a stack overflow during a cyclic exception stack trace logging ([#264](https://github.com/EpiLink/EpiLink/pull/264))
 * Fixed an issue where httpGetJson calls by rulebooks would cause thread leaking ([#262](https://github.com/EpiLink/EpiLink/issues/262))
 * Increased login popup windows so that the Discord QR code can be displayed ([#250](https://github.com/EpiLink/EpiLink/issues/250))
->>>>>>> 10900936
 
 ## [0.6.1] - 2020-09-13
 
