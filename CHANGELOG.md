--- conflicted
+++ resolved
@@ -18,18 +18,15 @@
   * The `roles` in the Discord config have been deleted
   * A new `requires` field should be configured for each server instead 
 * `httpGet` utility functions now have eager authentication on by default ([#241](https://github.com/EpiLink/EpiLink/pull/241))
-<<<<<<< HEAD
 * Dependencies versions bumped ([#277](https://github.com/EpiLink/EpiLink/pull/277))
+* Dependencies versions bumped ([#277](https://github.com/EpiLink/EpiLink/pull/277) and [#280](https://github.com/EpiLink/EpiLink/pull/280))
 * Updated the Discord logo and color ([#283](https://github.com/EpiLink/EpiLink/pull/283))
-=======
-* Dependencies versions bumped ([#277](https://github.com/EpiLink/EpiLink/pull/277) and [#280](https://github.com/EpiLink/EpiLink/pull/280))
 
 * The following are worth mentions, though they are internal changes that don't impact the actual feature set. ([#280](https://github.com/EpiLink/EpiLink/pull/280)) 
   * The CI is now more thorough in order to improve our release quality.
   * The front-end is now bundled as a separate JAR that is *then* integrated as a regular library in the back-end. This significantly simplifies the `withFrontend` variant build.
   * Let Gradle automatically replace the correct version string in the docs via a simple template.
   * Also used Gradle's `layout` feature to avoid hard-coding build paths.
->>>>>>> facb076d
 
 ## [0.6.2] - 2021-04-14
 
