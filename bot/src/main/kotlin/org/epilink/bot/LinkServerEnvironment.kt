--- conflicted
+++ resolved
@@ -24,12 +24,8 @@
  * server, etc.
  */
 class LinkServerEnvironment(
-<<<<<<< HEAD
-    val cfg: LinkConfiguration,
-=======
     private val cfg: LinkConfiguration,
     private val legal: LinkLegalTexts,
->>>>>>> 316fd07f
     rulebook: Rulebook
 ) {
     /**
