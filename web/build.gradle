plugins {
    id 'epilink.js-conventions'
    id "java" // For easier jar creation (not strictly necessary but would require more config without it)
}

String backEndUrl() {
    if (project.hasProperty("backendUrl")) {
        return project.property("backendUrl")
    } else if (project.hasProperty("withFrontend")) {
        return "/"
    } else {
        return null
    }
}

task bundleWeb(type: NpmTask) {
<<<<<<< HEAD
    dependsOn npmInstall
=======
  inputs.file('package-lock.json')
  inputs.files(fileTree('public'))
  inputs.files(fileTree('src'))
  inputs.files(fileTree('assets'))
  inputs.file('index.html')
  inputs.file('package.json')
  inputs.file('vite.config.js')
  inputs.property("backendUrl", backEndUrl())
  outputs.dir(layout.buildDirectory.dir("web"))
>>>>>>> 74e02253

    inputs.file('package-lock.json')
    inputs.files(fileTree('src'))
    inputs.files(fileTree('assets'))
    inputs.file('package.json')
    inputs.file('vue.config.js')
    inputs.file('babel.config.js')
    inputs.property("backendUrl", backEndUrl())

    outputs.dir(layout.buildDirectory.dir("web"))

    args = ['run', 'prod']

    String backendUrl = backEndUrl()
    if (backendUrl != null)
        environment = ['BACKEND_URL': backendUrl]
}

task serveWeb(type: NpmTask) {
    dependsOn npmInstall
    args = ['run', 'serve']

    String backendUrl = backEndUrl()
    if (backendUrl != null)
        environment = ['BACKEND_URL': backendUrl]
}

task frontendJar(type: Jar) {
    archiveBaseName = 'epilink-frontend'
    from(bundleWeb) {
        into "frontend"
    }
    from fileTree("bundled/")
}

configurations {
    frontendJarCfg {
        canBeConsumed = true
        canBeResolved = false
    }
}

artifacts {
    frontendJarCfg(frontendJar)
}<|MERGE_RESOLUTION|>--- conflicted
+++ resolved
@@ -14,26 +14,15 @@
 }
 
 task bundleWeb(type: NpmTask) {
-<<<<<<< HEAD
     dependsOn npmInstall
-=======
-  inputs.file('package-lock.json')
-  inputs.files(fileTree('public'))
-  inputs.files(fileTree('src'))
-  inputs.files(fileTree('assets'))
-  inputs.file('index.html')
-  inputs.file('package.json')
-  inputs.file('vite.config.js')
-  inputs.property("backendUrl", backEndUrl())
-  outputs.dir(layout.buildDirectory.dir("web"))
->>>>>>> 74e02253
 
+    inputs.file('index.html')
     inputs.file('package-lock.json')
+    inputs.files(fileTree('public'))
     inputs.files(fileTree('src'))
     inputs.files(fileTree('assets'))
     inputs.file('package.json')
-    inputs.file('vue.config.js')
-    inputs.file('babel.config.js')
+    inputs.file('vite.config.js')
     inputs.property("backendUrl", backEndUrl())
 
     outputs.dir(layout.buildDirectory.dir("web"))
